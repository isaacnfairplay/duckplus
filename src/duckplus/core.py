--- conflicted
+++ resolved
@@ -28,13 +28,10 @@
 __all__ = [
     "AsofOrder",
     "AsofSpec",
-<<<<<<< HEAD
     "ColumnPredicate",
     "AggregateArgument",
     "AggregateExpression",
     "AggregateOrder",
-=======
->>>>>>> 16c7873d
     "FilterExpression",
     "DuckRel",
     "ExpressionPredicate",

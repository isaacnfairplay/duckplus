"""Sphinx configuration for the DuckPlus documentation site."""
from __future__ import annotations

import datetime as _dt
import os
import sys
from typing import Any, Dict
from urllib.parse import urljoin

# Ensure the package can be imported for autodoc examples.
ROOT = os.path.abspath(os.path.join(os.path.dirname(__file__), ".."))
if ROOT not in sys.path:
    sys.path.insert(0, ROOT)

project = "DuckPlus"
author = "DuckPlus maintainers"
current_year = _dt.date.today().year
copyright = f"{current_year}, {author}"
release = "1.1.0"
version = "1.1"

extensions = [
    "myst_parser",
    "sphinx.ext.autodoc",
    "sphinx.ext.napoleon",
    "sphinx.ext.todo",
    "sphinx.ext.autosectionlabel",
    "sphinx.ext.intersphinx",
    "sphinx_copybutton",
    "sphinxext.opengraph",
    "sphinx_multiversion",
]

myst_enable_extensions = [
    "colon_fence",
    "deflist",
    "substitution",
]

intersphinx_mapping: Dict[str, tuple[str, str | None]] = {}

templates_path = ["_templates"]
exclude_patterns = [
    "_build",
    "Thumbs.db",
    ".DS_Store",
    "community_extension_targets.md",
    "extensions_audit.md",
    "io.md",
    "language_server_demo.md",
    "pi_demo.md",
    "relation.md",
    "schema.md",
    "typed_api.md",
]
autosectionlabel_prefix_document = True

def setup(app: Any) -> None:  # pragma: no cover - Sphinx hook
    """Register substitutions that keep version references centralised."""
    app.add_config_value("duckplus_version", version, "env")

html_theme = "pydata_sphinx_theme"
html_static_path = ["_static"]
html_css_files = ["theme_overrides.css"]

DEFAULT_REPOSITORY = "isaacnfairplay/duckplus"
repository = os.environ.get("GITHUB_REPOSITORY", DEFAULT_REPOSITORY)
try:
    owner, repo_name = repository.split("/", 1)
except ValueError:
    owner, repo_name = DEFAULT_REPOSITORY.split("/", 1)

DEFAULT_HTML_BASEURL = f"https://{owner}.github.io/{repo_name}/"
html_baseurl = os.environ.get("DUCKPLUS_DOCS_BASEURL", DEFAULT_HTML_BASEURL)

<<<<<<< HEAD
smv_tag_whitelist = r"^v\d+\.\d+\.\d+$"
smv_branch_whitelist = r".*"
smv_remote_whitelist = r"^origin$"
smv_latest_version = "1.1"
smv_rename_latest_version = ("1.1", "latest")
smv_released_pattern = r"^tags/v\d+\.\d+\.\d+$"
smv_outputdir = "_build/html"

=======
>>>>>>> a338ccc5
# The version switcher JSON is served from the ``latest`` build so that all
# historic versions can reference a single canonical copy. Without including the
# ``latest`` prefix the generated pages attempt to fetch ``/_static`` from the
# site root, which does not exist once the docs are published under versioned
# subdirectories (e.g. ``.../duckplus/1.0``).  That empty response meant the
# dropdown rendered with no options even though the JSON was present in each
# build directory.
latest_alias = "latest"
if isinstance(smv_rename_latest_version, tuple) and len(smv_rename_latest_version) == 2:
    latest_alias = smv_rename_latest_version[1]

switcher_path = f"{latest_alias}/_static/version_switcher.json"
DEFAULT_SWITCHER_URL = os.environ.get(
    "DUCKPLUS_DOCS_SWITCHER_URL",
    urljoin(html_baseurl, switcher_path),
)

# Theme configuration depends on the switcher configuration above.
html_theme_options: Dict[str, Any] = {
    "logo": {
        "text": "DuckPlus",
    },
    "show_nav_level": 2,
    "navbar_start": ["navbar-logo"],
    "navbar_center": ["navbar-nav"],
    "navbar_end": ["version-switcher", "theme-switcher"],
    "switcher": {
        "json_url": DEFAULT_SWITCHER_URL,
        "version_match": version,
    },
    "use_edit_page_button": False,
    "primary_sidebar_end": ["indices.html", "searchbox.html"],
}

html_context = {
    "default_mode": "light",
}

# Keep todo entries visible for unreleased features while still rendering cleanly.
todo_include_todos = True<|MERGE_RESOLUTION|>--- conflicted
+++ resolved
@@ -73,17 +73,6 @@
 DEFAULT_HTML_BASEURL = f"https://{owner}.github.io/{repo_name}/"
 html_baseurl = os.environ.get("DUCKPLUS_DOCS_BASEURL", DEFAULT_HTML_BASEURL)
 
-<<<<<<< HEAD
-smv_tag_whitelist = r"^v\d+\.\d+\.\d+$"
-smv_branch_whitelist = r".*"
-smv_remote_whitelist = r"^origin$"
-smv_latest_version = "1.1"
-smv_rename_latest_version = ("1.1", "latest")
-smv_released_pattern = r"^tags/v\d+\.\d+\.\d+$"
-smv_outputdir = "_build/html"
-
-=======
->>>>>>> a338ccc5
 # The version switcher JSON is served from the ``latest`` build so that all
 # historic versions can reference a single canonical copy. Without including the
 # ``latest`` prefix the generated pages attempt to fetch ``/_static`` from the

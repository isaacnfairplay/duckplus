# Implementation Roadmap

## Preflight Discovery Questions
Answer these before starting any TODO item to confirm the work is understood and scoped.
1. What specific behaviour or feature does the TODO item request, and how does it fit into the existing API surface?
2. Which modules, classes, or utilities appear to own this responsibility today, and where should changes likely live?
3. What supporting documentation, tests, or historical implementations (including Git history) should be reviewed first?
4. What success criteria, edge cases, and failure behaviours must be exercised to consider the task complete?
5. How will this change be validated (tests, linters, examples), and are new fixtures or sample data required?

### Preflight Answers – Column addition helper dependencies
1. Update `Relation.add` to validate each expression against the original relation so columns introduced in the same call can no longer be referenced, including when typed expressions provide dependency metadata.
2. The `duckplus.relation.Relation` class owns column creation helpers today, so changes belong in `duckplus/relation.py`, with tests in `tests/test_relation.py`.
3. Review the existing `Relation.add` implementation along with its unit tests to mirror validation patterns and understand current error handling.
4. Confirm column order is preserved, that newly introduced aliases are rejected when referenced immediately, and that error messages remain informative.
5. Exercise the behaviour with new pytest coverage and run the mypy, pylint, and pytest suites per the repository policy.

### Preflight Notes – Window function helpers
1. Extend typed expressions with an ergonomic `over` helper so windowed aggregates integrate with the fluent API without falling back to raw SQL strings.
2. The implementation should live alongside existing typed expression logic, primarily in `duckplus/typed/expressions/base.py`, with alias-aware handling in related classes.
3. Review `duckplus/typed/expression.py`, the expression subclasses, and `tests/test_typed_expression.py` to mirror current construction patterns and dependency tracking.
4. The helper must render correct `OVER (...)` clauses, merge partition/order dependencies, support direction keywords, validate inputs, and keep chaining behaviour (including aliasing) intact.
5. Cover the behaviour with new unit tests, update the typed API docs, and run the mypy/pylint/pytest suite to satisfy the repository's pre-commit policy.

### Preflight Answers – Typed if_exists support
1. Extend the typed SELECT builder with `if_exists` options so column projections and star modifiers automatically skip clauses targeting missing columns, mirroring the relation helpers' soft behaviours.
2. The logic belongs in `duckplus/typed/select.py` with validation covered by `tests/test_typed_expression.py` and documentation in `docs/typed_api.md`.
3. Review the existing select-builder helpers and relation-level `*_if_exists` methods to align validation patterns, plus inspect current typed expression tests for coverage expectations.
4. Ensure optional components only render when their column dependencies exist, raise clear errors for ambiguous dependencies, and leave required projections untouched while updating docs to explain the workflow.
5. Validate via targeted pytest coverage for the new paths and run the mypy, uvx, and pylint suites alongside the full pytest run per repository policy.

### Preflight Answers – Relation.aggregate helper
1. Implement `Relation.aggregate` to wrap DuckDB's relation aggregation while validating group-by columns and aggregation expressions against the immutable metadata cached on `Relation`.
2. The behaviour belongs in `duckplus/relation.py`, with new unit tests extending `tests/test_relation.py` and documentation updates landing in `docs/relation.md`.
3. Review DuckDB's `DuckDBPyRelation.aggregate` semantics alongside existing column helper implementations to mirror error handling, plus inspect typed expression factories for aggregation helpers.
4. Verify grouped results preserve column order, ensure typed and SQL aggregates reject unknown dependencies, cover filter handling, and exercise duplicate alias and connection state edge cases.
5. Validate with pytest plus the repository-standard mypy, uvx, and pylint runs to maintain quality gates.

### Preflight Answers – Relation.filter helper
1. Build a `Relation.filter` wrapper that composes boolean SQL snippets and typed expressions to return a filtered relation while keeping the original untouched.
2. The logic should live in `duckplus/relation.py`, likely reusing the filter normalisation introduced for `aggregate`, with coverage added to `tests/test_relation.py`.
3. Study the new `_normalise_filter_clauses` helper, DuckDB's relation `.filter` API, and the typed boolean expression utilities to align behaviour and dependency validation.
4. Ensure conditions validate column references, support chaining multiple filters, surface clear errors for non-boolean expressions, and respect connection state expectations.
5. Confirm correctness with dedicated pytest scenarios alongside the mandated mypy, uvx, and pylint suites before completion.

### Preflight Answers – As-of join helper
1. Add `Relation.asof_join` to wrap DuckDB's ASOF JOIN while composing equality pairs, ordering comparisons, and optional tolerances without mutating input relations.
2. Implement the helper in `duckplus/relation.py`, extend regression coverage in `tests/test_relation.py`, and document behaviour and alias requirements in `docs/relation.md`.
3. Review the existing join helpers, typed expression dependency validation, and DuckDB's ASOF JOIN semantics to mirror error handling and projection rules.
4. Ensure shared column ordering remains stable, ordering comparisons honour backward/forward modes, tolerance clauses filter rows predictably, and typed expressions require the documented `left`/`right` aliases with helpful diagnostics.
5. Validate via focused pytest scenarios plus the repository-standard mypy, uvx, and pylint runs prior to completion.

### Notes for "Transformation helpers"
1. We need a `Relation.transform` helper that issues `SELECT * REPLACE` statements so callers can rewrite existing columns while preserving immutability.
2. The behaviour naturally belongs on `duckplus.relation.Relation`, building on the stored `DuckCon` and underlying `DuckDBPyRelation` metadata.
3. Review DuckDB's `SELECT * REPLACE` syntax and existing relation tests in `tests/test_relation.py` to align expectations.
4. The helper must validate requested columns exist, surface clear errors for bad references, support ergonomic casting, and leave other columns untouched.
5. We'll extend unit tests to cover replacement logic, casting shortcuts, error handling, and run mypy/pylint/pytest per project policy.

---

- [x] Add a DuckCon class with a context manager that will be easy to extend for io operations
- [x] Add a relation class that is immutable and has the DuckCon and a duckdbpy connection under the hood with some metadata stored like columns and Duckdb types (as varchar for now)

## Column Manipulation Utilities
- [ ] Transformation helpers
  - [x] Implement `Relation.transform(**replacements)` that issues a `SELECT * REPLACE` statement and validates referenced columns.
  - [x] Provide ergonomic overloads for simple casts, e.g. `relation.transform(column="column::INTEGER")`.
- [ ] Rename helpers
  - [x] Implement `Relation.rename(**renames)` backed by `SELECT * RENAME` and ensure conflicting names raise clear errors.
  - [x] Add `rename_if_exists` soft variant that skips missing columns with warnings/logging.
- [x] Column addition helpers
  - [x] Implement `Relation.add(**expressions)` using `SELECT *, <expr> AS <alias>`.
- [ ] Column subset helpers
  - [x] Implement `Relation.keep(*columns)` to project only requested columns, raising on unknown names by default.
  - [x] Provide `keep_if_exists` variant that tolerates absent columns.
- [ ] Column drop helpers
  - [x] Implement `Relation.drop(*columns)` using `SELECT * EXCLUDE` semantics with strict validation.
  - [x] Provide `drop_if_exists` soft variant mirroring `keep_if_exists` behaviour.

## Typed Expression API
- [x] Design fluent `ducktype` factory with concrete types (e.g. `Numeric`, `Varchar`, `Blob`).
  - [x] Ensure concrete types remain composable so future composed/aggregated types (structs, lists) can wrap them without loss of metadata.
- [x] Surface aggregation helpers, e.g. `ducktype.Numeric.Aggregate.sum("sales") -> "sum(sales)"`.
- [x] Enable expression comparisons (`ducktype.Varchar("customer") == "prime"`) and joins between differently named columns.
- [x] Support aliasing and renaming via methods like `.alias("my_customer")` with dict/str serialization.
- [x] Add window function construction helpers on typed expressions.
- [x] Introduce a fluent CASE expression builder that composes with typed operands, including nested usage.
- [x] Provide a fluent SELECT statement builder for assembling projection lists.
- [x] Add if_exists options to allow better support of column management operations and make any operations that happen on an if_exists predicated on its existence

### Notes for "Typed Expression API"
1. Rich expression objects should expose column dependency metadata so helpers like `Relation.add` can validate references to both existing and newly-created columns.
2. Once expressions carry type information, revisit column helpers (`add`, `transform`, and future subset/drop utilities) to accept expression instances alongside raw SQL strings for safer composition.

## Aggregation and Filtering
- [x] Implement `Relation.aggregate(group_by, **named_aggs, *filters)` with validation of group columns.
- [x] Implement `Relation.filter(*conditions)` compatible with typed expressions and raw SQL snippets.

## Advanced Joins
- [x] Implement "error on column conflict" joins (inner/left/right/outer/semi) that auto-join shared columns and allow explicit conditions.
- [x] Implement "asof" join leveraging the expression API for ordering and tolerance configuration.

## IO and Appenders
- [x] Provide IO helpers for CSV, Parquet, and other common formats, reusing `DuckCon` where possible.
- [x] Add appenders for CSV and NDJSON plus specialised insert tooling (consult long-term Git history for reference patterns).
- [x] Create a table interfacing API for managed inserts into DuckDB tables.

### Preflight Answers – IO reader keyword fidelity
1. Ensure each reader helper continues to expose the documented keyword arguments explicitly instead of forwarding `**kwargs`, keeping IDE completions reliable.
2. The behaviour lives in the IO helper modules (e.g. `duckplus/io/csv.py`, `duckplus/io/parquet.py`), with typing support defined in a shared alias module if helpful.
3. Review prior reader implementations and DuckDB's Python API signatures to mirror names, defaults, and validation semantics.
   DuckDB's `read_parquet` helper does not expose a `columns` keyword, so wrappers
   should stay aligned with the documented parameter set.
4. Validate that positional and keyword usage both function, that typos surface informative errors, and that auto-complete metadata remains intact.
5. Cover the behaviour with targeted unit tests per format and exercise mypy/pylint/pytest along with any stub updates to keep editors happy.
6. Remember that `DuckDBPyConnection.read_csv` prefers Python-specific names (`delimiter`, `quotechar`, `escapechar`, `decimal`, `skiprows`, etc.); table-function aliases like `delim` or `quote` must be normalised and should raise clear errors when conflicting values are provided.

### Preflight Answers – IO reader keyword regression tests
1. Exercise each `duckplus.io.read_*` helper by calling it with a representative set of keyword-only options to confirm the explicit signatures remain wired correctly.
2. Extend `tests/test_io_helpers.py` with new parameterised cases that cover the CSV, Parquet, and JSON readers, reusing the existing fixture helpers to produce temporary files.
3. Review historical regressions around alias handling (`delimiter` vs `delim`, etc.) so new tests assert the behaviour and error messages documented in `docs/io.md`.
4. Validate that the helpers continue to reject conflicting aliases while accepting keyword-only usage for optional parameters, mirroring the documented snippets.
5. Run pytest, mypy, uvx, and pylint to guarantee the reader signatures stay in sync with the documentation and type hints.

### Preflight Answers – CSV/NDJSON appenders
1. Provide append helpers that stream CSV and NDJSON files into DuckDB tables while supporting creation, overwrite, and target column mapping semantics compatible with existing relation helpers.
2. The behaviour belongs alongside the file readers in `duckplus/io/__init__.py`, with regression tests living under `tests/` and documentation updates in `docs/io.md`.
3. Review DuckDB's relation `.create` and `.insert_into` helpers plus the existing CSV/JSON wrappers to mirror option normalisation and error handling patterns.
4. Ensure append helpers validate target column lists, clean up temporary views, and raise clear errors when tables or schemas are missing.
5. Validate via new pytest coverage and run the repository-standard mypy, uvx, and pylint checks to keep toolchain expectations satisfied.

### Preflight Answers – Table interfacing API
1. Managed table helpers should live alongside `DuckCon` and reuse the existing relation metadata, ensuring inserts only run when the connection is open and the relation originates from the same manager.
2. Shared utilities in `duckplus/_table_utils.py` handle identifier quoting, column normalisation, and transactional inserts so future appenders and table wrappers stay consistent.
3. Tests in `tests/test_table.py` cover create/overwrite behaviour, default-respecting target columns, raw DuckDB relations, and cross-connection validation scenarios for regression coverage.

### IO reader ergonomics
- [x] Mirror DuckDB's CSV reader signature explicitly (e.g. `filename`, `header`, `delim`, etc.) and share a typed alias for reuse across helpers without masking keyword visibility.
- [x] Apply the explicit keyword signature pattern to Parquet, JSON, and other file readers to guarantee parity with DuckDB defaults.
  - DuckDB's connection helpers sometimes rename table-function arguments (`compression`, `binary_as_string`, etc.), so audit the accepted Python keywords before codifying aliases to avoid the mismatch we saw on CSV.
- [x] Document each reader's callable signature within `docs/io.md`, emphasising IDE support and providing examples for keyword usage.
<<<<<<< HEAD
- [ ] Add regression tests that instantiate each reader via keyword arguments to guard against accidental signature regressions.
=======
- [x] Add regression tests that instantiate each reader via keyword arguments to guard against accidental signature regressions.
>>>>>>> fb95a5e2

## Extension Integrations
- [ ] Package nano-ODBC community extension support with a `DuckCon.load_nano_odbc()` helper and usage docs.
- [ ] Surface the Excel community extension through a `Relation.from_excel` convenience that loads and documents available parameters.
- [ ] Audit DuckDB bundled extensions (e.g. HTTPFS, Spatial) and queue helpers for any not yet wrapped by the relation API.

### Preflight Answers – Extension enablement
1. Provide thin wrappers that manage extension installation/registration while keeping connection lifecycle rules intact.
2. Changes will live near `duckplus/extensions.py` (or equivalent) and integrate with `DuckCon` so sessions can opt-in cleanly.
3. Review DuckDB's extension loading docs plus community guidance for nano-ODBC and Excel to mirror configuration nuances.
4. Ensure helpers surface clear errors when extensions are unavailable, offer idempotent loading, and integrate with the IO roadmap entries.
5. Validate behaviour with targeted pytest cases using DuckDB's extension availability flags and document manual installation steps when needed.

## File-backed Table Operations
- [ ] Expose `Relation.append_file` and `Relation.distinct_append_file` helpers that treat Parquet/CSV/JSON datasets like managed tables.
- [ ] Reuse the existing table appender abstractions so file-backed append operations share validation and transaction semantics.
- [ ] Document parity expectations versus DuckDB's `COPY`/`INSERT` commands, including transactional caveats for immutable formats when appending files.
- [ ] Add tests that round-trip data through each file format to confirm append and distinct-append workflows plus schema drift handling.

## Practitioner Quality-of-Life Utilities
- [ ] Provide lightweight data profiling helpers (row counts, null ratios) to aid exploratory analysis directly from relations.
- [ ] Add schema diff utilities to compare relations or files and surface column-type drift warnings.
- [ ] Offer sample data exporters (to Pandas/Arrow/Polars) with batching options for notebook workflows, mirroring the parity guarantees of other IO helpers such as Parquet and CSV readers.

## Typed Expression Enforcement
- [ ] Ensure column construction and aggregation helpers exclusively depend on the typed expression API across the relation surface.
- [ ] Remove or refactor legacy helpers that bypass typed expressions, updating docs and deprecation notes accordingly.
- [ ] Document migration guidance, highlighting how the typed expression API replaces prior untyped entry points.

## Demo Showcase Expansion
- [ ] Curate a catalogue of 40 opinionated demos that highlight relation immutability, typed expressions, IO parity, and appender workflows.
- [ ] Provide scenario grouping (analytics, data engineering, extension usage, interoperability) so each demo reinforces the tool's design pillars.
- [ ] Outline validation criteria and storytelling beats for every demo to ensure they communicate the intended best practices.<|MERGE_RESOLUTION|>--- conflicted
+++ resolved
@@ -140,11 +140,7 @@
 - [x] Apply the explicit keyword signature pattern to Parquet, JSON, and other file readers to guarantee parity with DuckDB defaults.
   - DuckDB's connection helpers sometimes rename table-function arguments (`compression`, `binary_as_string`, etc.), so audit the accepted Python keywords before codifying aliases to avoid the mismatch we saw on CSV.
 - [x] Document each reader's callable signature within `docs/io.md`, emphasising IDE support and providing examples for keyword usage.
-<<<<<<< HEAD
-- [ ] Add regression tests that instantiate each reader via keyword arguments to guard against accidental signature regressions.
-=======
 - [x] Add regression tests that instantiate each reader via keyword arguments to guard against accidental signature regressions.
->>>>>>> fb95a5e2
 
 ## Extension Integrations
 - [ ] Package nano-ODBC community extension support with a `DuckCon.load_nano_odbc()` helper and usage docs.
